--- conflicted
+++ resolved
@@ -2,11 +2,7 @@
 
 use (
     ./lib
-<<<<<<< HEAD
     ./deployment
+    ./external
     ./api
-)
-=======
-    ./external
-    )
->>>>>>> 3aab61ca
+    )