# Changelog

All notable changes to this project will be documented in this file.

The format is based on [Keep a Changelog](https://keepachangelog.com/en/1.0.0/),
and this project adheres to [Semantic Versioning](https://semver.org/spec/v2.0.0.html).

## [Unreleased]

### Added
<<<<<<< HEAD
- Alternative start codons can now be used in the `synthesis/codon` DNA -> protein translation package (#305)
- Added a parser and writer for the `pileup` sequence alignment format (#329)
- Added statistics to the `synthesis/codon` package (keeping track of the observed start codon occurrences in a translation table) (#350)
- Added option to fragmenter to fragment with only certain overhangs (#387)
- GoldenGates with methylated sequences using lowercase letters (#391)
=======
- Generic parser is now implemented across all parsers for consistent interactions. [(#339)](https://github.com/TimothyStiles/poly/issues/339)
- Alternative start codons can now be used in the `synthesis/codon` DNA -> protein translation package [(#305)](https://github.com/TimothyStiles/poly/issues/305)
- Added a parser and writer for the `pileup` sequence alignment format [(#329)](https://github.com/TimothyStiles/poly/issues/329)
- Created copy methods for Feature and Location to address concerns raised by [(#342)](https://github.com/TimothyStiles/poly/issues/342)
- Created new methods to convert polyjson -> genbank.
- Created new `Feature.StoreSequence` method to enable [(#388)](https://github.com/TimothyStiles/poly/issues/388)

### Changed
- **Breaking**: Genbank parser uses new custom multimap for `Feature.Attributes`, which allows for duplicate keys. This changes the type of Features.Attributes from `map[string]string` to `MultiMap[string, string]`, an alias for `map[string]string` defined in `multimap.go`. [(#383)](https://github.com/TimothyStiles/poly/issues/383)
- Improves error reporting for genbank parse errors via a new `ParseError` struct.
>>>>>>> b2efa8cb

### Fixed
- `fastq` parser no longer becomes de-aligned when reading [(#325)](https://github.com/TimothyStiles/poly/issues/325)
- `fastq` now handles optionals correctly [(#323)](https://github.com/TimothyStiles/poly/issues/323)
- Adds functional test and fix for [(#313)](https://github.com/TimothyStiles/poly/issues/313).
- In addition to expanding the set of genbank files which can be validly parsed, the parser is more vocal when it encounters unusual syntax in the "feature" section. This "fail fast" approach is better as there were cases where inputs triggered a codepath which would neither return a valid Genbank object nor an error, and should help with debugging.
-  Fixed bug that produced wrong overhang in linear, non-directional, single cut reactions. #408

## [0.26.0] - 2023-07-22
Oops, we weren't keeping a changelog before this tag!

[unreleased]: https://github.com/TimothyStiles/poly/compare/v0.26.0...main
[0.26.0]: https://github.com/TimothyStiles/poly/releases/tag/v0.26.0<|MERGE_RESOLUTION|>--- conflicted
+++ resolved
@@ -8,13 +8,11 @@
 ## [Unreleased]
 
 ### Added
-<<<<<<< HEAD
 - Alternative start codons can now be used in the `synthesis/codon` DNA -> protein translation package (#305)
 - Added a parser and writer for the `pileup` sequence alignment format (#329)
 - Added statistics to the `synthesis/codon` package (keeping track of the observed start codon occurrences in a translation table) (#350)
 - Added option to fragmenter to fragment with only certain overhangs (#387)
 - GoldenGates with methylated sequences using lowercase letters (#391)
-=======
 - Generic parser is now implemented across all parsers for consistent interactions. [(#339)](https://github.com/TimothyStiles/poly/issues/339)
 - Alternative start codons can now be used in the `synthesis/codon` DNA -> protein translation package [(#305)](https://github.com/TimothyStiles/poly/issues/305)
 - Added a parser and writer for the `pileup` sequence alignment format [(#329)](https://github.com/TimothyStiles/poly/issues/329)
@@ -25,7 +23,6 @@
 ### Changed
 - **Breaking**: Genbank parser uses new custom multimap for `Feature.Attributes`, which allows for duplicate keys. This changes the type of Features.Attributes from `map[string]string` to `MultiMap[string, string]`, an alias for `map[string]string` defined in `multimap.go`. [(#383)](https://github.com/TimothyStiles/poly/issues/383)
 - Improves error reporting for genbank parse errors via a new `ParseError` struct.
->>>>>>> b2efa8cb
 
 ### Fixed
 - `fastq` parser no longer becomes de-aligned when reading [(#325)](https://github.com/TimothyStiles/poly/issues/325)
