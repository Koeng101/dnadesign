--- conflicted
+++ resolved
@@ -8,14 +8,10 @@
 	"github.com/TimothyStiles/poly/synthesis/codon"
 )
 
-<<<<<<< HEAD
 const puc19path = "../../bio/genbank/data/puc19.gbk"
 const phix174path = "../../bio/genbank/data/phix174.gb"
 
 func ExampleTranslate() {
-=======
-func ExampleTranslationTable_Translate() {
->>>>>>> 8fb83b89
 	gfpTranslation := "MASKGEELFTGVVPILVELDGDVNGHKFSVSGEGEGDATYGKLTLKFICTTGKLPVPWPTLVTTFSYGVQCFSRYPDHMKRHDFFKSAMPEGYVQERTISFKDDGNYKTRAEVKFEGDTLVNRIELKGIDFKEDGNILGHKLEYNYNSHNVYITADKQKNGIKANFKIRHNIEDGSVQLADHYQQNTPIGDGPVLLPDNHYLSTQSALSKDPNEKRDHMVLLEFVTAAGITHGMDELYK*"
 	gfpDnaSequence := "ATGGCTAGCAAAGGAGAAGAACTTTTCACTGGAGTTGTCCCAATTCTTGTTGAATTAGATGGTGATGTTAATGGGCACAAATTTTCTGTCAGTGGAGAGGGTGAAGGTGATGCTACATACGGAAAGCTTACCCTTAAATTTATTTGCACTACTGGAAAACTACCTGTTCCATGGCCAACACTTGTCACTACTTTCTCTTATGGTGTTCAATGCTTTTCCCGTTATCCGGATCATATGAAACGGCATGACTTTTTCAAGAGTGCCATGCCCGAAGGTTATGTACAGGAACGCACTATATCTTTCAAAGATGACGGGAACTACAAGACGCGTGCTGAAGTCAAGTTTGAAGGTGATACCCTTGTTAATCGTATCGAGTTAAAAGGTATTGATTTTAAAGAAGATGGAAACATTCTCGGACACAAACTCGAGTACAACTATAACTCACACAATGTATACATCACGGCAGACAAACAAAAGAATGGAATCAAAGCTAACTTCAAAATTCGCCACAACATTGAAGATGGATCCGTTCAACTAGCAGACCATTATCAACAAAATACTCCAATTGGCGATGGCCCTGTCCTTTTACCAGACAACCATTACCTGTCGACACAATCTGCCCTTTCGAAAGATCCCAACGAAAAGCGTGACCACATGGTCCTTCTTGAGTTTGTAACTGCTGCTGGGATTACACATGGCATGGATGAGCTCTACAAATAA"
 	testTranslation, _ := codon.NewTranslationTable(11).Translate(gfpDnaSequence) // need to specify which codons map to which amino acids per NCBI table
@@ -26,34 +22,6 @@
 
 func ExampleTranslationTable_UpdateWeights() {
 	gfpTranslation := "MASKGEELFTGVVPILVELDGDVNGHKFSVSGEGEGDATYGKLTLKFICTTGKLPVPWPTLVTTFSYGVQCFSRYPDHMKRHDFFKSAMPEGYVQERTISFKDDGNYKTRAEVKFEGDTLVNRIELKGIDFKEDGNILGHKLEYNYNSHNVYITADKQKNGIKANFKIRHNIEDGSVQLADHYQQNTPIGDGPVLLPDNHYLSTQSALSKDPNEKRDHMVLLEFVTAAGITHGMDELYK*"
-<<<<<<< HEAD
-
-	file, _ := os.Open(puc19path)
-	defer file.Close()
-	parser, _ := bio.NewGenbankParser(file)
-	sequence, _ := parser.Next()
-	codonTable := codon.GetCodonTable(11)
-
-	// a string builder to build a single concatenated string of all coding regions
-	var codingRegionsBuilder strings.Builder
-
-	// initiate genes
-	genes := 0
-	// iterate through the features of the genbank file and if the feature is a coding region, append the sequence to the string builder
-	for _, feature := range sequence.Features {
-		if feature.Type == "CDS" {
-			sequence, _ := feature.GetSequence()
-			// Note: sometimes, genbank files will have annotated CDSs that are pseudo genes (not having triplet codons).
-			// This will shift the entire codon table, messing up the end results. To fix this, make sure to do a modulo
-			// check.
-			if len(sequence)%3 == 0 {
-				codingRegionsBuilder.WriteString(sequence)
-
-				// Another good double check is to count genes, then count stop codons.
-				genes++
-			}
-		}
-=======
 	sequenceWithCustomWeights := "ATGGCAAGTAAGGGAGAAGAGCTTTTTACCGGCGTAGTACCAATTCTGGTAGAACTGGATGGTGATGTAAACGGTCACAAATTTAGTGTAAGCGGAGAAGGTGAGGGTGATGCTACCTATGGCAAACTGACCCTAAAGTTTATATGCACGACTGGAAAACTTCCGGTACCGTGGCCAACGTTAGTTACAACGTTTTCTTATGGAGTACAGTGCTTCAGCCGCTACCCAGATCATATGAAACGCCATGATTTCTTTAAGAGCGCCATGCCAGAGGGTTATGTTCAGGAGCGCACGATCTCGTTTAAGGATGATGGTAACTATAAGACTCGTGCTGAGGTGAAGTTCGAAGGCGATACCCTTGTAAATCGTATTGAATTGAAGGGTATAGACTTCAAGGAGGATGGAAATATTCTTGGACATAAGCTGGAATACAATTACAATTCACATAACGTTTATATAACTGCCGACAAGCAAAAAAACGGGATAAAAGCTAATTTTAAAATACGCCACAACATAGAGGACGGGTCGGTGCAACTAGCCGATCATTATCAACAAAACACACCAATCGGCGACGGACCAGTTCTGTTGCCCGATAATCATTACTTATCAACCCAAAGTGCCTTAAGTAAGGATCCGAACGAAAAGCGCGATCATATGGTACTTCTTGAGTTTGTTACCGCTGCAGGCATAACGCATGGCATGGACGAGCTATACAAATAA"
 
 	table := codon.NewTranslationTable(11)
@@ -90,7 +58,6 @@
 	})
 	if err != nil {
 		fmt.Println("Could not update weights in example")
->>>>>>> 8fb83b89
 	}
 
 	optimizedSequence, _ := table.Optimize(gfpTranslation, 1)
@@ -102,9 +69,12 @@
 func ExampleTranslationTable_Optimize() {
 	gfpTranslation := "MASKGEELFTGVVPILVELDGDVNGHKFSVSGEGEGDATYGKLTLKFICTTGKLPVPWPTLVTTFSYGVQCFSRYPDHMKRHDFFKSAMPEGYVQERTISFKDDGNYKTRAEVKFEGDTLVNRIELKGIDFKEDGNILGHKLEYNYNSHNVYITADKQKNGIKANFKIRHNIEDGSVQLADHYQQNTPIGDGPVLLPDNHYLSTQSALSKDPNEKRDHMVLLEFVTAAGITHGMDELYK*"
 
-	sequence, _ := genbank.Read("../../data/puc19.gbk")
+	file, _ := os.Open(puc19path)
+	defer file.Close()
+	parser, _ := bio.NewGenbankParser(file)
+	sequence, _ := parser.Next()
 	codonTable := codon.NewTranslationTable(11)
-	_ = codonTable.UpdateWeightsWithSequence(sequence)
+	_ = codonTable.UpdateWeightsWithSequence(*sequence)
 
 	// Here, we double check if the number of genes is equal to the number of stop codons
 	stopCodonCount := 0
@@ -155,60 +125,27 @@
 }
 
 func ExampleCompromiseCodonTable() {
-<<<<<<< HEAD
 	file, _ := os.Open(puc19path)
 	defer file.Close()
 	parser, _ := bio.NewGenbankParser(file)
 	sequence, _ := parser.Next()
-	codonTable := codon.GetCodonTable(11)
-
-	// a string builder to build a single concatenated string of all coding regions
-	var codingRegionsBuilder strings.Builder
-
-	// iterate through the features of the genbank file and if the feature is a coding region, append the sequence to the string builder
-	for _, feature := range sequence.Features {
-		if feature.Type == "CDS" {
-			sequence, _ := feature.GetSequence()
-			codingRegionsBuilder.WriteString(sequence)
-		}
-	}
-
-	// get the concatenated sequence string of the coding regions
-	codingRegions := codingRegionsBuilder.String()
-=======
-	sequence, _ := genbank.Read("../../data/puc19.gbk")
->>>>>>> 8fb83b89
 
 	// weight our codon optimization table using the regions we collected from the genbank file above
 	optimizationTable := codon.NewTranslationTable(11)
-	err := optimizationTable.UpdateWeightsWithSequence(sequence)
+	err := optimizationTable.UpdateWeightsWithSequence(*sequence)
 	if err != nil {
 		panic(fmt.Errorf("got unexpected error in an example: %w", err))
 	}
 
-<<<<<<< HEAD
 	file2, _ := os.Open(phix174path)
 	defer file2.Close()
 	parser2, _ := bio.NewGenbankParser(file2)
 	sequence2, _ := parser2.Next()
 
-	codonTable2 := codon.GetCodonTable(11)
-	// a string builder to build a single concatenated string of all coding regions
-	var codingRegionsBuilder2 strings.Builder
-
-	// iterate through the features of the genbank file and if the feature is a coding region, append the sequence to the string builder
-	for _, feature := range sequence2.Features {
-		if feature.Type == "CDS" {
-			sequence, _ := feature.GetSequence()
-			codingRegionsBuilder2.WriteString(sequence)
-		}
-=======
-	sequence2, _ := genbank.Read("../../data/phix174.gb")
 	optimizationTable2 := codon.NewTranslationTable(11)
-	err = optimizationTable2.UpdateWeightsWithSequence(sequence2)
+	err = optimizationTable2.UpdateWeightsWithSequence(*sequence2)
 	if err != nil {
 		panic(fmt.Errorf("got unexpected error in an example: %w", err))
->>>>>>> 8fb83b89
 	}
 
 	finalTable, _ := codon.CompromiseCodonTable(optimizationTable, optimizationTable2, 0.1)
@@ -223,60 +160,27 @@
 }
 
 func ExampleAddCodonTable() {
-<<<<<<< HEAD
 	file, _ := os.Open(puc19path)
 	defer file.Close()
 	parser, _ := bio.NewGenbankParser(file)
 	sequence, _ := parser.Next()
-	codonTable := codon.GetCodonTable(11)
-
-	// a string builder to build a single concatenated string of all coding regions
-	var codingRegionsBuilder strings.Builder
-
-	// iterate through the features of the genbank file and if the feature is a coding region, append the sequence to the string builder
-	for _, feature := range sequence.Features {
-		if feature.Type == "CDS" {
-			sequence, _ := feature.GetSequence()
-			codingRegionsBuilder.WriteString(sequence)
-		}
-	}
-
-	// get the concatenated sequence string of the coding regions
-	codingRegions := codingRegionsBuilder.String()
-=======
-	sequence, _ := genbank.Read("../../data/puc19.gbk")
->>>>>>> 8fb83b89
 
 	// weight our codon optimization table using the regions we collected from the genbank file above
 	optimizationTable := codon.NewTranslationTable(11)
-	err := optimizationTable.UpdateWeightsWithSequence(sequence)
+	err := optimizationTable.UpdateWeightsWithSequence(*sequence)
 	if err != nil {
 		panic(fmt.Errorf("got unexpected error in an example: %w", err))
 	}
 
-<<<<<<< HEAD
 	file2, _ := os.Open(phix174path)
 	defer file2.Close()
 	parser2, _ := bio.NewGenbankParser(file2)
 	sequence2, _ := parser2.Next()
-	codonTable2 := codon.GetCodonTable(11)
 
-	// a string builder to build a single concatenated string of all coding regions
-	var codingRegionsBuilder2 strings.Builder
-
-	// iterate through the features of the genbank file and if the feature is a coding region, append the sequence to the string builder
-	for _, feature := range sequence2.Features {
-		if feature.Type == "CDS" {
-			sequence, _ := feature.GetSequence()
-			codingRegionsBuilder2.WriteString(sequence)
-		}
-=======
-	sequence2, _ := genbank.Read("../../data/phix174.gb")
 	optimizationTable2 := codon.NewTranslationTable(11)
-	err = optimizationTable2.UpdateWeightsWithSequence(sequence2)
+	err = optimizationTable2.UpdateWeightsWithSequence(*sequence2)
 	if err != nil {
 		panic(fmt.Errorf("got unexpected error in an example: %w", err))
->>>>>>> 8fb83b89
 	}
 
 	finalTable, err := codon.AddCodonTable(optimizationTable, optimizationTable2)
