package codon

import (
	"errors"
	"os"
	"strings"
	"testing"

	"github.com/TimothyStiles/poly/bio"
	"github.com/google/go-cmp/cmp"
	weightedRand "github.com/mroth/weightedrand"
	"github.com/stretchr/testify/assert"
)

const puc19path = "../../bio/genbank/data/puc19.gbk"

func TestTranslation(t *testing.T) {
	gfpTranslation := "MASKGEELFTGVVPILVELDGDVNGHKFSVSGEGEGDATYGKLTLKFICTTGKLPVPWPTLVTTFSYGVQCFSRYPDHMKRHDFFKSAMPEGYVQERTISFKDDGNYKTRAEVKFEGDTLVNRIELKGIDFKEDGNILGHKLEYNYNSHNVYITADKQKNGIKANFKIRHNIEDGSVQLADHYQQNTPIGDGPVLLPDNHYLSTQSALSKDPNEKRDHMVLLEFVTAAGITHGMDELYK*"
	gfpDnaSequence := "ATGGCTAGCAAAGGAGAAGAACTTTTCACTGGAGTTGTCCCAATTCTTGTTGAATTAGATGGTGATGTTAATGGGCACAAATTTTCTGTCAGTGGAGAGGGTGAAGGTGATGCTACATACGGAAAGCTTACCCTTAAATTTATTTGCACTACTGGAAAACTACCTGTTCCATGGCCAACACTTGTCACTACTTTCTCTTATGGTGTTCAATGCTTTTCCCGTTATCCGGATCATATGAAACGGCATGACTTTTTCAAGAGTGCCATGCCCGAAGGTTATGTACAGGAACGCACTATATCTTTCAAAGATGACGGGAACTACAAGACGCGTGCTGAAGTCAAGTTTGAAGGTGATACCCTTGTTAATCGTATCGAGTTAAAAGGTATTGATTTTAAAGAAGATGGAAACATTCTCGGACACAAACTCGAGTACAACTATAACTCACACAATGTATACATCACGGCAGACAAACAAAAGAATGGAATCAAAGCTAACTTCAAAATTCGCCACAACATTGAAGATGGATCCGTTCAACTAGCAGACCATTATCAACAAAATACTCCAATTGGCGATGGCCCTGTCCTTTTACCAGACAACCATTACCTGTCGACACAATCTGCCCTTTCGAAAGATCCCAACGAAAAGCGTGACCACATGGTCCTTCTTGAGTTTGTAACTGCTGCTGGGATTACACATGGCATGGATGAGCTCTACAAATAA"

	if got, _ := NewTranslationTable(11).Translate(gfpDnaSequence); got != gfpTranslation {
		t.Errorf("TestTranslation has failed. Translate has returned %q, want %q", got, gfpTranslation)
	}
}

// Non-Met start codons should still map to Met for our standard codon tables.
// See https://github.com/TimothyStiles/poly/issues/305.
func TestTranslationAlwaysMapsStartCodonToMet(t *testing.T) {
	gfpTranslation := "MASKGEELFTGVVPILVELDGDVNGHKFSVSGEGEGDATYGKLTLKFICTTGKLPVPWPTLVTTFSYGVQCFSRYPDHMKRHDFFKSAMPEGYVQERTISFKDDGNYKTRAEVKFEGDTLVNRIELKGIDFKEDGNILGHKLEYNYNSHNVYITADKQKNGIKANFKIRHNIEDGSVQLADHYQQNTPIGDGPVLLPDNHYLSTQSALSKDPNEKRDHMVLLEFVTAAGITHGMDELYK*"
	gfpDnaSequence := "TTGGCTAGCAAAGGAGAAGAACTTTTCACTGGAGTTGTCCCAATTCTTGTTGAATTAGATGGTGATGTTAATGGGCACAAATTTTCTGTCAGTGGAGAGGGTGAAGGTGATGCTACATACGGAAAGCTTACCCTTAAATTTATTTGCACTACTGGAAAACTACCTGTTCCATGGCCAACACTTGTCACTACTTTCTCTTATGGTGTTCAATGCTTTTCCCGTTATCCGGATCATATGAAACGGCATGACTTTTTCAAGAGTGCCATGCCCGAAGGTTATGTACAGGAACGCACTATATCTTTCAAAGATGACGGGAACTACAAGACGCGTGCTGAAGTCAAGTTTGAAGGTGATACCCTTGTTAATCGTATCGAGTTAAAAGGTATTGATTTTAAAGAAGATGGAAACATTCTCGGACACAAACTCGAGTACAACTATAACTCACACAATGTATACATCACGGCAGACAAACAAAAGAATGGAATCAAAGCTAACTTCAAAATTCGCCACAACATTGAAGATGGATCCGTTCAACTAGCAGACCATTATCAACAAAATACTCCAATTGGCGATGGCCCTGTCCTTTTACCAGACAACCATTACCTGTCGACACAATCTGCCCTTTCGAAAGATCCCAACGAAAAGCGTGACCACATGGTCCTTCTTGAGTTTGTAACTGCTGCTGGGATTACACATGGCATGGATGAGCTCTACAAATAA"

	if got, _ := NewTranslationTable(11).Translate(gfpDnaSequence); got != gfpTranslation {
		t.Errorf("TestTranslation has failed. Translate has returned %q, want %q", got, gfpTranslation)
	}
}

func TestTranslationErrorsOnIncorrectStartCodon(t *testing.T) {
	badSequence := "GGG"

	if _, gotErr := NewTranslationTable(11).Translate(badSequence); gotErr == nil {
		t.Errorf("Translation should return an error if given an incorrect start codon")
	}
}

func TestTranslationErrorsOnEmptyAminoAcidString(t *testing.T) {
	nonEmptyCodonTable := NewTranslationTable(1)
	_, err := nonEmptyCodonTable.Translate("")

	if err != errEmptySequenceString {
		t.Error("Translation should return an error if given an empty sequence string")
	}
}

func TestTranslationMixedCase(t *testing.T) {
	gfpTranslation := "MASKGEELFTGVVPILVELDGDVNGHKFSVSGEGEGDATYGKLTLKFICTTGKLPVPWPTLVTTFSYGVQCFSRYPDHMKRHDFFKSAMPEGYVQERTISFKDDGNYKTRAEVKFEGDTLVNRIELKGIDFKEDGNILGHKLEYNYNSHNVYITADKQKNGIKANFKIRHNIEDGSVQLADHYQQNTPIGDGPVLLPDNHYLSTQSALSKDPNEKRDHMVLLEFVTAAGITHGMDELYK*"
	gfpDnaSequence := "atggctagcaaaggagaagaacttttcactggagttgtcccaaTTCTTGTTGAATTAGATGGTGATGTTAATGGGCACAAATTTTCTGTCAGTGGAGAGGGTGAAGGTGATGCTACATACGGAAAGCTTACCCTTAAATTTATTTGCACTACTGGAAAACTACCTGTTCCATGGCCAACACTTGTCACTACTTTCTCTTATGGTGTTCAATGCTTTTCCCGTTATCCGGATCATATGAAACGGCATGACTTTTTCAAGAGTGCCATGCCCGAAGGTTATGTACAGGAACGCACTATATCTTTCAAAGATGACGGGAACTACAAGACGCGTGCTGAAGTCAAGTTTGAAGGTGATACCCTTGTTAATCGTATCGAGTTAAAAGGTATTGATTTTAAAGAAGATGGAAACATTCTCGGACACAAACTCGAGTACAACTATAACTCACACAATGTATACATCACGGCAGACAAACAAAAGAATGGAATCAAAGCTAACTTCAAAATTCGCCACAACATTGAAGATGGATCCGTTCAACTAGCAGACCATTATCAACAAAATACTCCAATTGGCGATGGCCCTGTCCTTTTACCAGACAACCATTACCTGTCGACACAATCTGCCCTTTCGAAAGATCCCAACGAAAAGCGTGACCACATGGTCCTTCTTGAGTTTGTAACTGCTGCTGGGATTACACATGGCATGGATGAGCTCTACAAATAA"
	if got, _ := NewTranslationTable(11).Translate(gfpDnaSequence); got != gfpTranslation {
		t.Errorf("TestTranslationMixedCase has failed. Translate has returned %q, want %q", got, gfpTranslation)
	}
}

func TestTranslationLowerCase(t *testing.T) {
	gfpTranslation := "MASKGEELFTGVVPILVELDGDVNGHKFSVSGEGEGDATYGKLTLKFICTTGKLPVPWPTLVTTFSYGVQCFSRYPDHMKRHDFFKSAMPEGYVQERTISFKDDGNYKTRAEVKFEGDTLVNRIELKGIDFKEDGNILGHKLEYNYNSHNVYITADKQKNGIKANFKIRHNIEDGSVQLADHYQQNTPIGDGPVLLPDNHYLSTQSALSKDPNEKRDHMVLLEFVTAAGITHGMDELYK*"
	gfpDnaSequence := "atggctagcaaaggagaagaacttttcactggagttgtcccaattcttgttgaattagatggtgatgttaatgggcacaaattttctgtcagtggagagggtgaaggtgatgctacatacggaaagcttacccttaaatttatttgcactactggaaaactacctgttccatggccaacacttgtcactactttctcttatggtgttcaatgcttttcccgttatccggatcatatgaaacggcatgactttttcaagagtgccatgcccgaaggttatgtacaggaacgcactatatctttcaaagatgacgggaactacaagacgcgtgctgaagtcaagtttgaaggtgatacccttgttaatcgtatcgagttaaaaggtattgattttaaagaagatggaaacattctcggacacaaactcgagtacaactataactcacacaatgtatacatcacggcagacaaacaaaagaatggaatcaaagctaacttcaaaattcgccacaacattgaagatggatccgttcaactagcagaccattatcaacaaaatactccaattggcgatggccctgtccttttaccagacaaccattacctgtcgacacaatctgccctttcgaaagatcccaacgaaaagcgtgaccacatggtccttcttgagtttgtaactgctgctgggattacacatggcatggatgagctctacaaataa"
	if got, _ := NewTranslationTable(11).Translate(gfpDnaSequence); got != gfpTranslation {
		t.Errorf("TestTranslationLowerCase has failed. Translate has returned %q, want %q", got, gfpTranslation)
	}
}

func TestOptimize(t *testing.T) {
	gfpTranslation := "MASKGEELFTGVVPILVELDGDVNGHKFSVSGEGEGDATYGKLTLKFICTTGKLPVPWPTLVTTFSYGVQCFSRYPDHMKRHDFFKSAMPEGYVQERTISFKDDGNYKTRAEVKFEGDTLVNRIELKGIDFKEDGNILGHKLEYNYNSHNVYITADKQKNGIKANFKIRHNIEDGSVQLADHYQQNTPIGDGPVLLPDNHYLSTQSALSKDPNEKRDHMVLLEFVTAAGITHGMDELYK*"

<<<<<<< HEAD
	file, _ := os.Open("../../bio/genbank/data/puc19.gbk")
	defer file.Close()
	parser, _ := bio.NewGenbankParser(file)
	sequence, _ := parser.Next()

	codonTable := GetCodonTable(11)
=======
	sequence, _ := genbank.Read("../../data/puc19.gbk")
>>>>>>> 8fb83b89

	table := NewTranslationTable(11)
	err := table.UpdateWeightsWithSequence(sequence)
	if err != nil {
		t.Error(err)
	}

	codonTable := NewTranslationTable(11)

	optimizedSequence, _ := table.Optimize(gfpTranslation)
	optimizedSequenceTranslation, _ := codonTable.Translate(optimizedSequence)

	if optimizedSequenceTranslation != gfpTranslation {
		t.Errorf("TestOptimize has failed. Translate has returned %q, want %q", optimizedSequenceTranslation, gfpTranslation)
	}
}

func TestOptimizeSameSeed(t *testing.T) {
	var gfpTranslation = "MASKGEELFTGVVPILVELDGDVNGHKFSVSGEGEGDATYGKLTLKFICTTGKLPVPWPTLVTTFSYGVQCFSRYPDHMKRHDFFKSAMPEGYVQERTISFKDDGNYKTRAEVKFEGDTLVNRIELKGIDFKEDGNILGHKLEYNYNSHNVYITADKQKNGIKANFKIRHNIEDGSVQLADHYQQNTPIGDGPVLLPDNHYLSTQSALSKDPNEKRDHMVLLEFVTAAGITHGMDELYK*"
<<<<<<< HEAD
	file, _ := os.Open(puc19path)
	defer file.Close()
	parser, _ := bio.NewGenbankParser(file)
	sequence, _ := parser.Next()
	var codonTable = GetCodonTable(11)

	// a string builder to build a single concatenated string of all coding regions
	var codingRegionsBuilder strings.Builder

	// iterate through the features of the genbank file and if the feature is a coding region, append the sequence to the string builder
	for _, feature := range sequence.Features {
		if feature.Type == "CDS" {
			sequence, _ := feature.GetSequence()
			codingRegionsBuilder.WriteString(sequence)
		}
=======
	var sequence, _ = genbank.Read("../../data/puc19.gbk")
	optimizationTable := NewTranslationTable(11)
	err := optimizationTable.UpdateWeightsWithSequence(sequence)
	if err != nil {
		t.Error(err)
	}
	if err != nil {
		t.Error(err)
>>>>>>> 8fb83b89
	}

	randomSeed := 10

	optimizedSequence, _ := optimizationTable.Optimize(gfpTranslation, randomSeed)
	otherOptimizedSequence, _ := optimizationTable.Optimize(gfpTranslation, randomSeed)

	if optimizedSequence != otherOptimizedSequence {
		t.Error("Optimized sequence with the same random seed are not the same")
	}
}

func TestOptimizeDifferentSeed(t *testing.T) {
	var gfpTranslation = "MASKGEELFTGVVPILVELDGDVNGHKFSVSGEGEGDATYGKLTLKFICTTGKLPVPWPTLVTTFSYGVQCFSRYPDHMKRHDFFKSAMPEGYVQERTISFKDDGNYKTRAEVKFEGDTLVNRIELKGIDFKEDGNILGHKLEYNYNSHNVYITADKQKNGIKANFKIRHNIEDGSVQLADHYQQNTPIGDGPVLLPDNHYLSTQSALSKDPNEKRDHMVLLEFVTAAGITHGMDELYK*"
<<<<<<< HEAD
	file, _ := os.Open(puc19path)
	defer file.Close()
	parser, _ := bio.NewGenbankParser(file)
	sequence, _ := parser.Next()
	var codonTable = GetCodonTable(11)

	// a string builder to build a single concatenated string of all coding regions
	var codingRegionsBuilder strings.Builder

	// iterate through the features of the genbank file and if the feature is a coding region, append the sequence to the string builder
	for _, feature := range sequence.Features {
		if feature.Type == "CDS" {
			sequence, _ := feature.GetSequence()
			codingRegionsBuilder.WriteString(sequence)
		}
=======
	var sequence, _ = genbank.Read("../../data/puc19.gbk")
	optimizationTable := NewTranslationTable(11)
	err := optimizationTable.UpdateWeightsWithSequence(sequence)
	if err != nil {
		t.Error(err)
>>>>>>> 8fb83b89
	}

	optimizedSequence, _ := optimizationTable.Optimize(gfpTranslation)
	otherOptimizedSequence, _ := optimizationTable.Optimize(gfpTranslation)

	if optimizedSequence == otherOptimizedSequence {
		t.Error("Optimized sequence with different random seed have the same result")
	}
}

func TestOptimizeErrorsOnEmptyAminoAcidString(t *testing.T) {
	nonEmptyCodonTable := NewTranslationTable(1)
	_, err := nonEmptyCodonTable.Optimize("")

	if err != errEmptyAminoAcidString {
		t.Error("Optimize should return an error if given an empty amino acid string")
	}
}
func TestOptimizeErrorsOnInvalidAminoAcid(t *testing.T) {
	aminoAcids := "TOP"
	table := NewTranslationTable(1) // does not contain 'O'

	_, optimizeErr := table.Optimize(aminoAcids)
	assert.EqualError(t, optimizeErr, invalidAminoAcidError{'O'}.Error())
}

func TestGetCodonFrequency(t *testing.T) {
	translationTable := NewTranslationTable(11).TranslationMap

	var codons strings.Builder

	for codon := range translationTable {
		codons.WriteString(codon)
	}

	// converting to string as saved variable for easier debugging.
	codonString := codons.String()

	// getting length as string for easier debugging.
	codonStringlength := len(codonString)

	if codonStringlength != (64 * 3) {
		t.Errorf("TestGetCodonFrequency has failed. aggregrated codon string is not the correct length.")
	}

	codonFrequencyHashMap := getCodonFrequency(codonString)

	if len(codonFrequencyHashMap) != 64 {
		t.Errorf("TestGetCodonFrequency has failed. codonFrequencyHashMap does not contain every codon.")
	}

	for codon, frequency := range codonFrequencyHashMap {
		if frequency != 1 {
			t.Errorf("TestGetCodonFrequency has failed. The codon \"%q\" appears %q times when it should only appear once.", codon, frequency)
		}
	}

	doubleCodonFrequencyHashMap := getCodonFrequency(codonString + codonString)

	if len(doubleCodonFrequencyHashMap) != 64 {
		t.Errorf("TestGetCodonFrequency has failed. doubleCodonFrequencyHashMap does not contain every codon.")
	}

	for codon, frequency := range doubleCodonFrequencyHashMap {
		if frequency != 2 {
			t.Errorf("TestGetCodonFrequency has failed. The codon \"%q\" appears %q times when it should only appear twice.", codon, frequency)
		}
	}
}

/******************************************************************************

JSON related tests begin here.

******************************************************************************/

func TestWriteCodonJSON(t *testing.T) {
	testCodonTable := ReadCodonJSON("../../../data/bsub_codon_test.json")
	WriteCodonJSON(testCodonTable, "../../../data/codon_test1.json")
	readTestCodonTable := ReadCodonJSON("../../../data/codon_test1.json")

	// cleaning up test data
	os.Remove("../../../data/codon_test1.json")

	if diff := cmp.Diff(testCodonTable, readTestCodonTable); diff != "" {
		t.Errorf(" mismatch (-want +got):\n%s", diff)
	}
}

/*
*****************************************************************************

Codon Compromise + Add related tests begin here.

*****************************************************************************
*/
func TestCompromiseCodonTable(t *testing.T) {
<<<<<<< HEAD
	file, _ := os.Open(puc19path)
	defer file.Close()
	parser, _ := bio.NewGenbankParser(file)
	sequence, _ := parser.Next()
	codonTable := GetCodonTable(11)
=======
	sequence, _ := genbank.Read("../../data/puc19.gbk")
>>>>>>> 8fb83b89

	// weight our codon optimization table using the regions we collected from the genbank file above

	optimizationTable := NewTranslationTable(11)
	err := optimizationTable.UpdateWeightsWithSequence(sequence)
	if err != nil {
		t.Error(err)
	}

<<<<<<< HEAD
	// get the concatenated sequence string of the coding regions
	codingRegions := codingRegionsBuilder.String()

	// weight our codon optimization table using the regions we collected from the genbank file above
	optimizationTable := codonTable.OptimizeTable(codingRegions)

	file2, _ := os.Open("../../data/phix174.gb")
	defer file2.Close()
	parser2, _ := bio.NewGenbankParser(file2)
	sequence2, _ := parser2.Next()
	codonTable2 := GetCodonTable(11)

	// a string builder to build a single concatenated string of all coding regions
	var codingRegionsBuilder2 strings.Builder

	// iterate through the features of the genbank file and if the feature is a coding region, append the sequence to the string builder
	for _, feature := range sequence2.Features {
		if feature.Type == "CDS" {
			sequence, _ := feature.GetSequence()
			codingRegionsBuilder2.WriteString(sequence)
		}
=======
	sequence2, _ := genbank.Read("../../data/phix174.gb")
	optimizationTable2 := NewTranslationTable(11)
	err = optimizationTable2.UpdateWeightsWithSequence(sequence2)
	if err != nil {
		t.Error(err)
>>>>>>> 8fb83b89
	}

	_, err = CompromiseCodonTable(optimizationTable, optimizationTable2, -1.0) // Fails too low
	if err == nil {
		t.Errorf("Compromise table should fail on -1.0")
	}
	_, err = CompromiseCodonTable(optimizationTable, optimizationTable2, 10.0) // Fails too high
	if err == nil {
		t.Errorf("Compromise table should fail on 10.0")
	}

	// replace chooser fn with test one
	newChooserFn = func(choices ...weightedRand.Choice) (*weightedRand.Chooser, error) {
		return nil, errors.New("new chooser rigged to fail")
	}

	defer func() {
		newChooserFn = weightedRand.NewChooser
	}()

	_, err = CompromiseCodonTable(optimizationTable, optimizationTable2, 0.1)
	if err == nil {
		t.Errorf("Compromise table should fail when new chooser func rigged")
	}
}

func TestAddCodonTable(t *testing.T) {
	sequence, _ := genbank.Read("../../data/puc19.gbk")

	// weight our codon optimization table using the regions we collected from the genbank file above

	optimizationTable := NewTranslationTable(11)
	err := optimizationTable.UpdateWeightsWithSequence(sequence)
	if err != nil {
		t.Error(err)
	}

	sequence2, _ := genbank.Read("../../data/phix174.gb")
	optimizationTable2 := NewTranslationTable(11)
	err = optimizationTable2.UpdateWeightsWithSequence(sequence2)
	if err != nil {
		t.Error(err)
	}

	// replace chooser fn with test one
	newChooserFn = func(choices ...weightedRand.Choice) (*weightedRand.Chooser, error) {
		return nil, errors.New("new chooser rigged to fail")
	}

	defer func() {
		newChooserFn = weightedRand.NewChooser
	}()

	_, err = AddCodonTable(optimizationTable, optimizationTable2)
	if err == nil {
		t.Errorf("Compromise table should fail when new chooser func rigged")
	}
}

func TestCapitalizationRegression(t *testing.T) {
	// Tests to make sure that amino acids are capitalized
	gfpTranslation := "MaSKGEELFTGVVPILVELDGDVNGHKFSVSGEGEGDATYGKLTLKFICTTGKLPVPWPTLVTTFSYGVQCFSRYPDHMKRHDFFKSAMPEGYVQERTISFKDDGNYKTRAEVKFEGDTLVNRIELKGIDFKEDGNILGHKLEYNYNSHNVYITADKQKNGIKANFKIRHNIEDGSVQLADHYQQNTPIGDGPVLLPDNHYLSTQSALSKDPNEKRDHMVLLEFVTAAGITHGMDELYK*"

<<<<<<< HEAD
	file, _ := os.Open(puc19path)
	defer file.Close()
	parser, _ := bio.NewGenbankParser(file)
	sequence, _ := parser.Next()
	codonTable := GetCodonTable(11)
=======
	sequence, _ := genbank.Read("../../data/puc19.gbk")
>>>>>>> 8fb83b89

	optimizationTable := NewTranslationTable(11)
	err := optimizationTable.UpdateWeightsWithSequence(sequence)
	if err != nil {
		t.Error(err)
	}

	optimizedSequence, _ := optimizationTable.Optimize(gfpTranslation, 1)
	optimizedSequenceTranslation, _ := optimizationTable.Translate(optimizedSequence)

	if optimizedSequenceTranslation != strings.ToUpper(gfpTranslation) {
		t.Errorf("TestOptimize has failed. Translate has returned %q, want %q", optimizedSequenceTranslation, gfpTranslation)
	}
}

func TestOptimizeSequence(t *testing.T) {
	t.Parallel()

	var (
		gfpTranslation = "MASKGEELFTGVVPILVELDGDVNGHKFSVSGEGEGDATYGKLTLKFICTTGKLPVPWPTLVTTFSYGVQCFSRYPDHMKRHDFFKSAMPEGYVQERTISFKDDGNYKTRAEVKFEGDTLVNRIELKGIDFKEDGNILGHKLEYNYNSHNVYITADKQKNGIKANFKIRHNIEDGSVQLADHYQQNTPIGDGPVLLPDNHYLSTQSALSKDPNEKRDHMVLLEFVTAAGITHGMDELYK*"
		optimisedGFP   = "ATGGCAAGTAAGGGAGAAGAGCTTTTTACCGGCGTAGTACCAATTCTGGTAGAACTGGATGGTGATGTAAACGGTCACAAATTTAGTGTAAGCGGAGAAGGTGAGGGTGATGCTACCTATGGCAAACTGACCCTAAAGTTTATATGCACGACTGGAAAACTTCCGGTACCGTGGCCAACGTTAGTTACAACGTTTTCTTATGGAGTACAGTGCTTCAGCCGCTACCCAGATCATATGAAACGCCATGATTTCTTTAAGAGCGCCATGCCAGAGGGTTATGTTCAGGAGCGCACGATCTCGTTTAAGGATGATGGTAACTATAAGACTCGTGCTGAGGTGAAGTTCGAAGGCGATACCCTTGTAAATCGTATTGAATTGAAGGGTATAGACTTCAAGGAGGATGGAAATATTCTTGGACATAAGCTGGAATACAATTACAATTCACATAACGTTTATATAACTGCCGACAAGCAAAAAAACGGGATAAAAGCTAATTTTAAAATACGCCACAACATAGAGGACGGGTCGGTGCAACTAGCCGATCATTATCAACAAAACACACCAATCGGCGACGGACCAGTTCTGTTGCCCGATAATCATTACTTATCAACCCAAAGTGCCTTAAGTAAGGATCCGAACGAAAAGCGCGATCATATGGTACTTCTTGAGTTTGTTACCGCTGCAGGCATAACGCATGGCATGGACGAGCTATACAAATAA"
		puc19          = func() genbank.Genbank {
			seq, err := genbank.Read("../../data/puc19.gbk")
			if err != nil {
				t.Fatal(err)
			}

			return seq
		}()
	)

	tests := []struct {
		name string

		sequenceToOptimise string
		updateWeightsWith  genbank.Genbank
		wantOptimised      string

		wantUpdateWeightsErr error
		wantOptimiseErr      error
	}{
		{
			name: "ok",

			sequenceToOptimise: gfpTranslation,
			updateWeightsWith:  puc19,
			wantOptimised:      optimisedGFP,

			wantUpdateWeightsErr: nil,
			wantOptimiseErr:      nil,
		},
		{
			name: "giving no sequence to optimise",

			sequenceToOptimise: "",
			updateWeightsWith:  puc19,
			wantOptimised:      "",

			wantUpdateWeightsErr: nil,
			wantOptimiseErr:      errEmptyAminoAcidString,
		},
		{
			name: "updating weights with a sequence with no CDS",

			sequenceToOptimise: "",
			updateWeightsWith:  genbank.Genbank{},
			wantOptimised:      "",

			wantUpdateWeightsErr: errNoCodingRegions,
			wantOptimiseErr:      errEmptyAminoAcidString,
		},
	}

	for _, tt := range tests {
		var tt = tt
		t.Run(tt.name, func(t *testing.T) {
			t.Parallel()

			optimizationTable := NewTranslationTable(11)
			err := optimizationTable.UpdateWeightsWithSequence(tt.updateWeightsWith)
			if !errors.Is(err, tt.wantUpdateWeightsErr) {
				t.Errorf("got %v, want %v", err, tt.wantUpdateWeightsErr)
			}

			got, err := optimizationTable.Optimize(tt.sequenceToOptimise, 1)
			if !errors.Is(err, tt.wantOptimiseErr) {
				t.Errorf("got %v, want %v", err, tt.wantOptimiseErr)
			}

			if !cmp.Equal(got, tt.wantOptimised) {
				t.Errorf("got and tt.wantOptimised didn't match %s", cmp.Diff(got, tt.wantOptimised))
			}
		})
	}
}

func TestNewAminoAcidChooser(t *testing.T) {
	var (
		mockError = errors.New("new chooser rigged to fail")
	)

	tests := []struct {
		name string

		aminoAcids []AminoAcid

		chooserFn func(choices ...weightedRand.Choice) (*weightedRand.Chooser, error)

		wantErr error
	}{
		{
			name: "ok",

			aminoAcids: []AminoAcid{
				{
					Letter: "R",
					Codons: []Codon{
						{
							Triplet: "CGU",
							Weight:  1,
						},
					},
				},
			},

			chooserFn: weightedRand.NewChooser,

			wantErr: nil,
		},
		{
			name: "chooser fn constructor error",

			aminoAcids: []AminoAcid{
				{
					Letter: "R",
					Codons: []Codon{
						{
							Triplet: "CGU",
							Weight:  1,
						},
					},
				},
			},

			chooserFn: func(choices ...weightedRand.Choice) (*weightedRand.Chooser, error) {
				return nil, mockError
			},

			wantErr: mockError,
		},
	}

	for _, tt := range tests {
		t.Run(tt.name, func(t *testing.T) {
			// replace chooser fn with test one
			newChooserFn = tt.chooserFn

			defer func() {
				newChooserFn = weightedRand.NewChooser
			}()

			_, err := newAminoAcidChoosers(tt.aminoAcids)
			if !errors.Is(err, tt.wantErr) {
				t.Errorf("got %v, want %v", err, tt.wantErr)
			}
		})
	}
}

func TestUpdateWeights(t *testing.T) {
	var (
		mockError = errors.New("new chooser rigged to fail")
	)

	tests := []struct {
		name string

		aminoAcids []AminoAcid

		chooserFn func(choices ...weightedRand.Choice) (*weightedRand.Chooser, error)

		wantErr error
	}{
		{
			name: "ok",

			aminoAcids: []AminoAcid{
				{
					Letter: "R",
					Codons: []Codon{
						{
							Triplet: "CGU",
							Weight:  1,
						},
					},
				},
			},

			chooserFn: weightedRand.NewChooser,

			wantErr: nil,
		},
		{
			name: "chooser fn constructor error",

			aminoAcids: []AminoAcid{
				{
					Letter: "R",
					Codons: []Codon{
						{
							Triplet: "CGU",
							Weight:  1,
						},
					},
				},
			},

			chooserFn: func(choices ...weightedRand.Choice) (*weightedRand.Chooser, error) {
				return nil, mockError
			},

			wantErr: mockError,
		},
	}

	for _, tt := range tests {
		t.Run(tt.name, func(t *testing.T) {
			// replace chooser fn with test one
			newChooserFn = tt.chooserFn

			defer func() {
				newChooserFn = weightedRand.NewChooser
			}()

			optimizationTable := NewTranslationTable(11)

			err := optimizationTable.UpdateWeights(tt.aminoAcids)
			if !errors.Is(err, tt.wantErr) {
				t.Errorf("got %v, want %v", err, tt.wantErr)
			}
		})
	}
}<|MERGE_RESOLUTION|>--- conflicted
+++ resolved
@@ -7,6 +7,7 @@
 	"testing"
 
 	"github.com/TimothyStiles/poly/bio"
+	"github.com/TimothyStiles/poly/bio/genbank"
 	"github.com/google/go-cmp/cmp"
 	weightedRand "github.com/mroth/weightedrand"
 	"github.com/stretchr/testify/assert"
@@ -70,19 +71,13 @@
 func TestOptimize(t *testing.T) {
 	gfpTranslation := "MASKGEELFTGVVPILVELDGDVNGHKFSVSGEGEGDATYGKLTLKFICTTGKLPVPWPTLVTTFSYGVQCFSRYPDHMKRHDFFKSAMPEGYVQERTISFKDDGNYKTRAEVKFEGDTLVNRIELKGIDFKEDGNILGHKLEYNYNSHNVYITADKQKNGIKANFKIRHNIEDGSVQLADHYQQNTPIGDGPVLLPDNHYLSTQSALSKDPNEKRDHMVLLEFVTAAGITHGMDELYK*"
 
-<<<<<<< HEAD
 	file, _ := os.Open("../../bio/genbank/data/puc19.gbk")
 	defer file.Close()
 	parser, _ := bio.NewGenbankParser(file)
 	sequence, _ := parser.Next()
 
-	codonTable := GetCodonTable(11)
-=======
-	sequence, _ := genbank.Read("../../data/puc19.gbk")
->>>>>>> 8fb83b89
-
 	table := NewTranslationTable(11)
-	err := table.UpdateWeightsWithSequence(sequence)
+	err := table.UpdateWeightsWithSequence(*sequence)
 	if err != nil {
 		t.Error(err)
 	}
@@ -99,32 +94,15 @@
 
 func TestOptimizeSameSeed(t *testing.T) {
 	var gfpTranslation = "MASKGEELFTGVVPILVELDGDVNGHKFSVSGEGEGDATYGKLTLKFICTTGKLPVPWPTLVTTFSYGVQCFSRYPDHMKRHDFFKSAMPEGYVQERTISFKDDGNYKTRAEVKFEGDTLVNRIELKGIDFKEDGNILGHKLEYNYNSHNVYITADKQKNGIKANFKIRHNIEDGSVQLADHYQQNTPIGDGPVLLPDNHYLSTQSALSKDPNEKRDHMVLLEFVTAAGITHGMDELYK*"
-<<<<<<< HEAD
 	file, _ := os.Open(puc19path)
 	defer file.Close()
 	parser, _ := bio.NewGenbankParser(file)
 	sequence, _ := parser.Next()
-	var codonTable = GetCodonTable(11)
-
-	// a string builder to build a single concatenated string of all coding regions
-	var codingRegionsBuilder strings.Builder
-
-	// iterate through the features of the genbank file and if the feature is a coding region, append the sequence to the string builder
-	for _, feature := range sequence.Features {
-		if feature.Type == "CDS" {
-			sequence, _ := feature.GetSequence()
-			codingRegionsBuilder.WriteString(sequence)
-		}
-=======
-	var sequence, _ = genbank.Read("../../data/puc19.gbk")
+
 	optimizationTable := NewTranslationTable(11)
-	err := optimizationTable.UpdateWeightsWithSequence(sequence)
-	if err != nil {
-		t.Error(err)
-	}
-	if err != nil {
-		t.Error(err)
->>>>>>> 8fb83b89
+	err := optimizationTable.UpdateWeightsWithSequence(*sequence)
+	if err != nil {
+		t.Error(err)
 	}
 
 	randomSeed := 10
@@ -139,29 +117,15 @@
 
 func TestOptimizeDifferentSeed(t *testing.T) {
 	var gfpTranslation = "MASKGEELFTGVVPILVELDGDVNGHKFSVSGEGEGDATYGKLTLKFICTTGKLPVPWPTLVTTFSYGVQCFSRYPDHMKRHDFFKSAMPEGYVQERTISFKDDGNYKTRAEVKFEGDTLVNRIELKGIDFKEDGNILGHKLEYNYNSHNVYITADKQKNGIKANFKIRHNIEDGSVQLADHYQQNTPIGDGPVLLPDNHYLSTQSALSKDPNEKRDHMVLLEFVTAAGITHGMDELYK*"
-<<<<<<< HEAD
 	file, _ := os.Open(puc19path)
 	defer file.Close()
 	parser, _ := bio.NewGenbankParser(file)
 	sequence, _ := parser.Next()
-	var codonTable = GetCodonTable(11)
-
-	// a string builder to build a single concatenated string of all coding regions
-	var codingRegionsBuilder strings.Builder
-
-	// iterate through the features of the genbank file and if the feature is a coding region, append the sequence to the string builder
-	for _, feature := range sequence.Features {
-		if feature.Type == "CDS" {
-			sequence, _ := feature.GetSequence()
-			codingRegionsBuilder.WriteString(sequence)
-		}
-=======
-	var sequence, _ = genbank.Read("../../data/puc19.gbk")
+
 	optimizationTable := NewTranslationTable(11)
-	err := optimizationTable.UpdateWeightsWithSequence(sequence)
-	if err != nil {
-		t.Error(err)
->>>>>>> 8fb83b89
+	err := optimizationTable.UpdateWeightsWithSequence(*sequence)
+	if err != nil {
+		t.Error(err)
 	}
 
 	optimizedSequence, _ := optimizationTable.Optimize(gfpTranslation)
@@ -259,53 +223,26 @@
 *****************************************************************************
 */
 func TestCompromiseCodonTable(t *testing.T) {
-<<<<<<< HEAD
 	file, _ := os.Open(puc19path)
 	defer file.Close()
 	parser, _ := bio.NewGenbankParser(file)
 	sequence, _ := parser.Next()
-	codonTable := GetCodonTable(11)
-=======
-	sequence, _ := genbank.Read("../../data/puc19.gbk")
->>>>>>> 8fb83b89
 
 	// weight our codon optimization table using the regions we collected from the genbank file above
-
 	optimizationTable := NewTranslationTable(11)
-	err := optimizationTable.UpdateWeightsWithSequence(sequence)
-	if err != nil {
-		t.Error(err)
-	}
-
-<<<<<<< HEAD
-	// get the concatenated sequence string of the coding regions
-	codingRegions := codingRegionsBuilder.String()
-
-	// weight our codon optimization table using the regions we collected from the genbank file above
-	optimizationTable := codonTable.OptimizeTable(codingRegions)
+	err := optimizationTable.UpdateWeightsWithSequence(*sequence)
+	if err != nil {
+		t.Error(err)
+	}
 
 	file2, _ := os.Open("../../data/phix174.gb")
 	defer file2.Close()
 	parser2, _ := bio.NewGenbankParser(file2)
 	sequence2, _ := parser2.Next()
-	codonTable2 := GetCodonTable(11)
-
-	// a string builder to build a single concatenated string of all coding regions
-	var codingRegionsBuilder2 strings.Builder
-
-	// iterate through the features of the genbank file and if the feature is a coding region, append the sequence to the string builder
-	for _, feature := range sequence2.Features {
-		if feature.Type == "CDS" {
-			sequence, _ := feature.GetSequence()
-			codingRegionsBuilder2.WriteString(sequence)
-		}
-=======
-	sequence2, _ := genbank.Read("../../data/phix174.gb")
 	optimizationTable2 := NewTranslationTable(11)
-	err = optimizationTable2.UpdateWeightsWithSequence(sequence2)
-	if err != nil {
-		t.Error(err)
->>>>>>> 8fb83b89
+	err = optimizationTable2.UpdateWeightsWithSequence(*sequence2)
+	if err != nil {
+		t.Error(err)
 	}
 
 	_, err = CompromiseCodonTable(optimizationTable, optimizationTable2, -1.0) // Fails too low
@@ -333,54 +270,55 @@
 }
 
 func TestAddCodonTable(t *testing.T) {
-	sequence, _ := genbank.Read("../../data/puc19.gbk")
-
-	// weight our codon optimization table using the regions we collected from the genbank file above
-
-	optimizationTable := NewTranslationTable(11)
-	err := optimizationTable.UpdateWeightsWithSequence(sequence)
-	if err != nil {
-		t.Error(err)
-	}
-
-	sequence2, _ := genbank.Read("../../data/phix174.gb")
-	optimizationTable2 := NewTranslationTable(11)
-	err = optimizationTable2.UpdateWeightsWithSequence(sequence2)
-	if err != nil {
-		t.Error(err)
-	}
-
-	// replace chooser fn with test one
-	newChooserFn = func(choices ...weightedRand.Choice) (*weightedRand.Chooser, error) {
-		return nil, errors.New("new chooser rigged to fail")
-	}
-
-	defer func() {
-		newChooserFn = weightedRand.NewChooser
-	}()
-
-	_, err = AddCodonTable(optimizationTable, optimizationTable2)
-	if err == nil {
-		t.Errorf("Compromise table should fail when new chooser func rigged")
-	}
-}
-
-func TestCapitalizationRegression(t *testing.T) {
-	// Tests to make sure that amino acids are capitalized
-	gfpTranslation := "MaSKGEELFTGVVPILVELDGDVNGHKFSVSGEGEGDATYGKLTLKFICTTGKLPVPWPTLVTTFSYGVQCFSRYPDHMKRHDFFKSAMPEGYVQERTISFKDDGNYKTRAEVKFEGDTLVNRIELKGIDFKEDGNILGHKLEYNYNSHNVYITADKQKNGIKANFKIRHNIEDGSVQLADHYQQNTPIGDGPVLLPDNHYLSTQSALSKDPNEKRDHMVLLEFVTAAGITHGMDELYK*"
-
-<<<<<<< HEAD
 	file, _ := os.Open(puc19path)
 	defer file.Close()
 	parser, _ := bio.NewGenbankParser(file)
 	sequence, _ := parser.Next()
-	codonTable := GetCodonTable(11)
-=======
-	sequence, _ := genbank.Read("../../data/puc19.gbk")
->>>>>>> 8fb83b89
+
+	// weight our codon optimization table using the regions we collected from the genbank file above
 
 	optimizationTable := NewTranslationTable(11)
-	err := optimizationTable.UpdateWeightsWithSequence(sequence)
+	err := optimizationTable.UpdateWeightsWithSequence(*sequence)
+	if err != nil {
+		t.Error(err)
+	}
+
+	file2, _ := os.Open("../../data/phix174.gb")
+	defer file2.Close()
+	parser2, _ := bio.NewGenbankParser(file2)
+	sequence2, _ := parser2.Next()
+	optimizationTable2 := NewTranslationTable(11)
+	err = optimizationTable2.UpdateWeightsWithSequence(*sequence2)
+	if err != nil {
+		t.Error(err)
+	}
+
+	// replace chooser fn with test one
+	newChooserFn = func(choices ...weightedRand.Choice) (*weightedRand.Chooser, error) {
+		return nil, errors.New("new chooser rigged to fail")
+	}
+
+	defer func() {
+		newChooserFn = weightedRand.NewChooser
+	}()
+
+	_, err = AddCodonTable(optimizationTable, optimizationTable2)
+	if err == nil {
+		t.Errorf("Compromise table should fail when new chooser func rigged")
+	}
+}
+
+func TestCapitalizationRegression(t *testing.T) {
+	// Tests to make sure that amino acids are capitalized
+	gfpTranslation := "MaSKGEELFTGVVPILVELDGDVNGHKFSVSGEGEGDATYGKLTLKFICTTGKLPVPWPTLVTTFSYGVQCFSRYPDHMKRHDFFKSAMPEGYVQERTISFKDDGNYKTRAEVKFEGDTLVNRIELKGIDFKEDGNILGHKLEYNYNSHNVYITADKQKNGIKANFKIRHNIEDGSVQLADHYQQNTPIGDGPVLLPDNHYLSTQSALSKDPNEKRDHMVLLEFVTAAGITHGMDELYK*"
+
+	file, _ := os.Open(puc19path)
+	defer file.Close()
+	parser, _ := bio.NewGenbankParser(file)
+	sequence, _ := parser.Next()
+
+	optimizationTable := NewTranslationTable(11)
+	err := optimizationTable.UpdateWeightsWithSequence(*sequence)
 	if err != nil {
 		t.Error(err)
 	}
@@ -400,12 +338,11 @@
 		gfpTranslation = "MASKGEELFTGVVPILVELDGDVNGHKFSVSGEGEGDATYGKLTLKFICTTGKLPVPWPTLVTTFSYGVQCFSRYPDHMKRHDFFKSAMPEGYVQERTISFKDDGNYKTRAEVKFEGDTLVNRIELKGIDFKEDGNILGHKLEYNYNSHNVYITADKQKNGIKANFKIRHNIEDGSVQLADHYQQNTPIGDGPVLLPDNHYLSTQSALSKDPNEKRDHMVLLEFVTAAGITHGMDELYK*"
 		optimisedGFP   = "ATGGCAAGTAAGGGAGAAGAGCTTTTTACCGGCGTAGTACCAATTCTGGTAGAACTGGATGGTGATGTAAACGGTCACAAATTTAGTGTAAGCGGAGAAGGTGAGGGTGATGCTACCTATGGCAAACTGACCCTAAAGTTTATATGCACGACTGGAAAACTTCCGGTACCGTGGCCAACGTTAGTTACAACGTTTTCTTATGGAGTACAGTGCTTCAGCCGCTACCCAGATCATATGAAACGCCATGATTTCTTTAAGAGCGCCATGCCAGAGGGTTATGTTCAGGAGCGCACGATCTCGTTTAAGGATGATGGTAACTATAAGACTCGTGCTGAGGTGAAGTTCGAAGGCGATACCCTTGTAAATCGTATTGAATTGAAGGGTATAGACTTCAAGGAGGATGGAAATATTCTTGGACATAAGCTGGAATACAATTACAATTCACATAACGTTTATATAACTGCCGACAAGCAAAAAAACGGGATAAAAGCTAATTTTAAAATACGCCACAACATAGAGGACGGGTCGGTGCAACTAGCCGATCATTATCAACAAAACACACCAATCGGCGACGGACCAGTTCTGTTGCCCGATAATCATTACTTATCAACCCAAAGTGCCTTAAGTAAGGATCCGAACGAAAAGCGCGATCATATGGTACTTCTTGAGTTTGTTACCGCTGCAGGCATAACGCATGGCATGGACGAGCTATACAAATAA"
 		puc19          = func() genbank.Genbank {
-			seq, err := genbank.Read("../../data/puc19.gbk")
-			if err != nil {
-				t.Fatal(err)
-			}
-
-			return seq
+			file, _ := os.Open("../../bio/genbank/data/puc19.gbk")
+			defer file.Close()
+			parser, _ := bio.NewGenbankParser(file)
+			sequence, _ := parser.Next()
+			return *sequence
 		}()
 	)
 
